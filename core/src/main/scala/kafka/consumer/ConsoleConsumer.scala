--- conflicted
+++ resolved
@@ -24,15 +24,10 @@
 import java.util.Random
 import java.io.PrintStream
 import kafka.message._
-<<<<<<< HEAD
-import kafka.utils.{Utils, Logging}
-import kafka.utils.ZKStringSerializer
-=======
 import kafka.serializer._
 import kafka.utils._
 import kafka.metrics.KafkaMetricsReporter
 
->>>>>>> 602acaf4
 
 /**
  * Consumer that dumps messages out to standard out.
@@ -43,24 +38,6 @@
   def main(args: Array[String]) {
     val parser = new OptionParser
     val topicIdOpt = parser.accepts("topic", "The topic id to consume on.")
-<<<<<<< HEAD
-                           .withRequiredArg
-                           .describedAs("topic")
-                           .ofType(classOf[String])
-    val whitelistOpt = parser.accepts("whitelist", "Whitelist of topics to include for consumption.")
-                             .withRequiredArg
-                             .describedAs("whitelist")
-                             .ofType(classOf[String])
-    val blacklistOpt = parser.accepts("blacklist", "Blacklist of topics to exclude from consumption.")
-                             .withRequiredArg
-                             .describedAs("blacklist")
-                             .ofType(classOf[String])
-    val zkConnectOpt = parser.accepts("zookeeper", "REQUIRED: The connection string for the zookeeper connection in the form host:port. " +
-                                      "Multiple URLS can be given to allow fail-over.")
-                           .withRequiredArg
-                           .describedAs("urls")
-                           .ofType(classOf[String])
-=======
             .withRequiredArg
             .describedAs("topic")
             .ofType(classOf[String])
@@ -77,7 +54,6 @@
             .withRequiredArg
             .describedAs("urls")
             .ofType(classOf[String])
->>>>>>> 602acaf4
     val groupIdOpt = parser.accepts("group", "The group id to consume on.")
             .withRequiredArg
             .describedAs("gid")
@@ -140,12 +116,7 @@
 
 
     val options: OptionSet = tryParse(parser, args)
-<<<<<<< HEAD
-    Utils.checkRequiredArgs(parser, options, zkConnectOpt)
-    
-=======
     CommandLineUtils.checkRequiredArgs(parser, options, zkConnectOpt)
->>>>>>> 602acaf4
     val topicOrFilterOpt = List(topicIdOpt, whitelistOpt, blacklistOpt).filter(options.has)
     if (topicOrFilterOpt.size != 1) {
       error("Exactly one of whitelist/blacklist/topic is required.")
@@ -158,8 +129,6 @@
     else
       new Whitelist(topicArg)
 
-<<<<<<< HEAD
-=======
     val csvMetricsReporterEnabled = options.has(csvMetricsReporterEnabledOpt)
     if (csvMetricsReporterEnabled) {
       val csvReporterProps = new Properties()
@@ -174,7 +143,6 @@
       KafkaMetricsReporter.startReporters(verifiableProps)
     }
 
->>>>>>> 602acaf4
     val props = new Properties()
     props.put("groupid", options.valueOf(groupIdOpt))
     props.put("socket.buffersize", options.valueOf(socketBufferSizeOpt).toString)
@@ -188,11 +156,7 @@
     props.put("consumer.timeout.ms", options.valueOf(consumerTimeoutMsOpt).toString)
     val config = new ConsumerConfig(props)
     val skipMessageOnError = if (options.has(skipMessageOnErrorOpt)) true else false
-<<<<<<< HEAD
-    
-=======
-
->>>>>>> 602acaf4
+
     val messageFormatterClass = Class.forName(options.valueOf(messageFormatterOpt))
     val formatterArgs = MessageFormatter.tryParseFormatterArgs(options.valuesOf(messageFormatterArgOpt))
 
@@ -211,24 +175,10 @@
           ZkUtils.maybeDeletePath(options.valueOf(zkConnectOpt), "/consumers/" + options.valueOf(groupIdOpt))
       }
     })
-<<<<<<< HEAD
-
-    val stream = connector.createMessageStreamsByFilter(filterSpec).get(0)
-    val iter = if(maxMessages >= 0)
-      stream.slice(0, maxMessages)
-    else
-      stream
-=======
->>>>>>> 602acaf4
 
     val formatter: MessageFormatter = messageFormatterClass.newInstance().asInstanceOf[MessageFormatter]
     formatter.init(formatterArgs)
     try {
-<<<<<<< HEAD
-      for(messageAndTopic <- iter) {
-        try {
-          formatter.writeTo(messageAndTopic.message, System.out)
-=======
       val stream = connector.createMessageStreamsByFilter(filterSpec, 1, new DefaultDecoder(), new DefaultDecoder()).get(0)
       val iter = if(maxMessages >= 0)
         stream.slice(0, maxMessages)
@@ -238,7 +188,6 @@
       for(messageAndTopic <- iter) {
         try {
           formatter.writeTo(messageAndTopic.key, messageAndTopic.message, System.out)
->>>>>>> 602acaf4
         } catch {
           case e =>
             if (skipMessageOnError)
@@ -272,9 +221,6 @@
       }
     }
   }
-<<<<<<< HEAD
-  
-=======
 
   def tryCleanupZookeeper(zkUrl: String, groupId: String) {
     try {
@@ -291,7 +237,6 @@
 
 
 object MessageFormatter {
->>>>>>> 602acaf4
   def tryParseFormatterArgs(args: Iterable[String]): Properties = {
     val splits = args.map(_ split "=").filterNot(_ == null).filterNot(_.length == 0)
     if(!splits.forall(_.length == 2)) {
@@ -318,23 +263,6 @@
   }
 }
 
-<<<<<<< HEAD
-  class ChecksumMessageFormatter extends MessageFormatter {
-    private var topicStr: String = _
-    
-    override def init(props: Properties) {
-      topicStr = props.getProperty("topic")
-      if (topicStr != null) 
-        topicStr = topicStr + "-"
-      else
-        topicStr = ""
-    }
-    
-    def writeTo(message: Message, output: PrintStream) {
-      val chksum = message.checksum
-      output.println(topicStr + "checksum:" + chksum)
-    }
-=======
 class ChecksumMessageFormatter extends MessageFormatter {
   private var topicStr: String = _
 
@@ -344,7 +272,6 @@
       topicStr = topicStr + ":"
     else
       topicStr = ""
->>>>>>> 602acaf4
   }
 
   def writeTo(key: Array[Byte], value: Array[Byte], output: PrintStream) {
